import torch
import torch.nn as nn


class AdaptiveConcatPool2d(nn.Module):
    def __init__(self, sz=None):
        super().__init__()
        sz = sz or (1, 1)
        self.ap = nn.AdaptiveAvgPool2d(sz)
        self.mp = nn.AdaptiveMaxPool2d(sz)

    def forward(self, x):
        return torch.cat([self.mp(x), self.ap(x)], 1)


class GlobalAvgPool2d(nn.Module):
    def __init__(self):
        super().__init__()

    def forward(self, x):
        h, w = x.shape[2:]
        return nn.functional.avg_pool2d(
            input=x,
            kernel_size=(h, w))


class GlobalMaxPool2d(nn.Module):
    def __init__(self):
        super().__init__()

    def forward(self, x):
        h, w = x.shape[2:]
        return nn.functional.max_pool2d(
            input=x,
            kernel_size=(h, w))


class GlobalConcatPool2d(nn.Module):
    def __init__(self):
        super().__init__()
        self.avg = GlobalAvgPool2d()
        self.max = GlobalMaxPool2d()

    def forward(self, x):
        return torch.cat([self.avg(x), self.max(x)], 1)


<<<<<<< HEAD
class GlobalAvgPool1d(nn.Module):
    def __init__(self):
        super().__init__()

    def forward(self, x):
        # xx = x.unsqueeze_(-1)
        return nn.functional.avg_pool1d(
            input=x,
            kernel_size=x.shape[1],
            padding=x.shape[1]//2
        )


class GlobalMaxPool1d(nn.Module):
    def __init__(self):
        super().__init__()

    def forward(self, x):
        # xx = x.unsqueeze_(-1)
        return nn.functional.max_pool1d(
            input=x,
            kernel_size=x.shape[1],
            padding=x.shape[1]//2
        )


class GlobalConcatPool1d(nn.Module):
    def __init__(self):
        super().__init__()
        self.avg = GlobalAvgPool1d()
        self.max = GlobalMaxPool1d()

    def forward(self, x):
        x = x.unsqueeze_(-1)
        return torch.cat([self.avg(x), self.max(x)], 1)
=======
class GlobalAttnPool2d(nn.Module):
    def __init__(self, in_features, activation_fn="Softmax2d"):
        super().__init__()
        # hack to prevent cycle imports
        from catalyst.modules.modules import name2nn
        activation_fn = name2nn(activation_fn)
        self.attn = nn.Sequential(
            nn.Conv2d(
                in_features, 1,
                kernel_size=1, stride=1,
                padding=0, bias=False),
            activation_fn())

    def forward(self, x):
        h, w = x.shape[2:]
        x_a = self.attn(x)
        x = x * x_a
        return nn.functional.avg_pool2d(
            input=x,
            kernel_size=(h, w))


class GlobalAvgAttnPool2d(nn.Module):
    def __init__(self, in_features, activation_fn="Softmax2d"):
        super().__init__()
        self.avg = GlobalAvgPool2d()
        self.attn = GlobalAttnPool2d(in_features, activation_fn)

    def forward(self, x):
        return torch.cat([self.avg(x), self.attn(x)], 1)


class GlobalMaxAttnPool2d(nn.Module):
    def __init__(self, in_features, activation_fn="Softmax2d"):
        super().__init__()
        self.max = GlobalMaxPool2d()
        self.attn = GlobalAttnPool2d(in_features, activation_fn)

    def forward(self, x):
        return torch.cat([self.max(x), self.attn(x)], 1)


class GlobalConcatAttnPool2d(nn.Module):
    def __init__(self, in_features, activation_fn="Softmax2d"):
        super().__init__()
        self.avg = GlobalAvgPool2d()
        self.max = GlobalMaxPool2d()
        self.attn = GlobalAttnPool2d(in_features, activation_fn)

    def forward(self, x):
        return torch.cat([self.avg(x), self.max(x), self.attn(x)], 1)
>>>>>>> 3274945b
<|MERGE_RESOLUTION|>--- conflicted
+++ resolved
@@ -45,7 +45,6 @@
         return torch.cat([self.avg(x), self.max(x)], 1)
 
 
-<<<<<<< HEAD
 class GlobalAvgPool1d(nn.Module):
     def __init__(self):
         super().__init__()
@@ -81,7 +80,7 @@
     def forward(self, x):
         x = x.unsqueeze_(-1)
         return torch.cat([self.avg(x), self.max(x)], 1)
-=======
+
 class GlobalAttnPool2d(nn.Module):
     def __init__(self, in_features, activation_fn="Softmax2d"):
         super().__init__()
@@ -132,5 +131,4 @@
         self.attn = GlobalAttnPool2d(in_features, activation_fn)
 
     def forward(self, x):
-        return torch.cat([self.avg(x), self.max(x), self.attn(x)], 1)
->>>>>>> 3274945b
+        return torch.cat([self.avg(x), self.max(x), self.attn(x)], 1)