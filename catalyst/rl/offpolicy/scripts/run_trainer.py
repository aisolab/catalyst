#!/usr/bin/env python
import atexit

import argparse
<<<<<<< HEAD
=======
import os
import torch
from pprint import pprint
>>>>>>> 70ad767a
from redis import StrictRedis

<<<<<<< HEAD
from catalyst.dl.scripts.utils import import_module
from catalyst.contrib.registry import Registry
from catalyst.utils.config import parse_args_uargs
from catalyst.utils.misc import set_global_seed
=======
from catalyst.dl.scripts.utils import prepare_modules
>>>>>>> 70ad767a
from catalyst.rl.offpolicy.trainer import Trainer
from catalyst.rl.registry import ALGORITHMS, ENVIRONMENTS
from catalyst.utils.config import parse_args_uargs, dump_config
from catalyst.utils.misc import set_global_seeds

os.environ["OMP_NUM_THREADS"] = "1"
torch.set_num_threads(1)


def build_args(parser):
    parser.add_argument(
        "-C",
        "--config",
        help="path to config/configs",
        required=True
    )
    parser.add_argument("--expdir", type=str, default=None)
    parser.add_argument("--logdir", type=str, default=None)
    parser.add_argument("--resume", type=str, default=None)
    parser.add_argument("--seed", type=int, default=42)

    return parser


def parse_args():
    parser = argparse.ArgumentParser()
    build_args(parser)
    args, unknown_args = parser.parse_known_args()
    return args, unknown_args


def main(args, unknown_args):
<<<<<<< HEAD
    args, config = parse_args_uargs(args, unknown_args, dump_config=True)
    set_global_seed(args.seed)

    module = import_module(expdir=args.expdir)  # noqa: F841
=======
    args, config = parse_args_uargs(args, unknown_args)

    if args.logdir is not None:
        os.makedirs(args.logdir, exist_ok=True)
        dump_config(args.config, args.logdir)

    if args.expdir is not None:
        modules = prepare_modules(  # noqa: F841
            expdir=args.expdir,
            dump_dir=args.logdir)

    algorithm = ALGORITHMS.get(args.algorithm)
    if args.environment is not None:
        # @TODO: remove this hack
        # come on, just refactor whole rl
        environment_fn = ENVIRONMENTS.get(args.environment)
        env = environment_fn(**config["env"])
        config["shared"]["observation_size"] = env.observation_shape[0]
        config["shared"]["action_size"] = env.action_shape[0]
        del env
    algorithm_kwargs = algorithm.prepare_for_trainer(config)
>>>>>>> 70ad767a

    redis_server = StrictRedis(port=config.get("redis", {}).get("port", 12000))
    redis_prefix = config.get("redis", {}).get("prefix", "")

    environment_fn = Registry.get_fn("environment", args.environment)
    env = environment_fn(**config["environment"])
    config["environment"] = \
        env.update_environment_config(config["environment"])
    del env

    algorithm = Registry.get_fn("algorithm", args.algorithm)
    algorithm_kwargs = algorithm.prepare_for_trainer(config)

    trainer = Trainer(
        **config["trainer"],
        **algorithm_kwargs,
        logdir=args.logdir,
        redis_server=redis_server,
        redis_prefix=redis_prefix,
        resume=args.resume,
    )

    def on_exit():
        for p in trainer.get_processes():
            p.terminate()

    atexit.register(on_exit)

    trainer.run()


if __name__ == "__main__":
    args, unknown_args = parse_args()
    main(args, unknown_args)<|MERGE_RESOLUTION|>--- conflicted
+++ resolved
@@ -1,30 +1,15 @@
 #!/usr/bin/env python
+
+import os
 import atexit
-
 import argparse
-<<<<<<< HEAD
-=======
-import os
-import torch
-from pprint import pprint
->>>>>>> 70ad767a
 from redis import StrictRedis
 
-<<<<<<< HEAD
 from catalyst.dl.scripts.utils import import_module
-from catalyst.contrib.registry import Registry
-from catalyst.utils.config import parse_args_uargs
-from catalyst.utils.misc import set_global_seed
-=======
-from catalyst.dl.scripts.utils import prepare_modules
->>>>>>> 70ad767a
 from catalyst.rl.offpolicy.trainer import Trainer
 from catalyst.rl.registry import ALGORITHMS, ENVIRONMENTS
 from catalyst.utils.config import parse_args_uargs, dump_config
-from catalyst.utils.misc import set_global_seeds
-
-os.environ["OMP_NUM_THREADS"] = "1"
-torch.set_num_threads(1)
+from catalyst.utils.misc import set_global_seed
 
 
 def build_args(parser):
@@ -50,45 +35,26 @@
 
 
 def main(args, unknown_args):
-<<<<<<< HEAD
-    args, config = parse_args_uargs(args, unknown_args, dump_config=True)
+    args, config = parse_args_uargs(args, unknown_args)
     set_global_seed(args.seed)
-
-    module = import_module(expdir=args.expdir)  # noqa: F841
-=======
-    args, config = parse_args_uargs(args, unknown_args)
 
     if args.logdir is not None:
         os.makedirs(args.logdir, exist_ok=True)
         dump_config(args.config, args.logdir)
 
     if args.expdir is not None:
-        modules = prepare_modules(  # noqa: F841
-            expdir=args.expdir,
-            dump_dir=args.logdir)
-
-    algorithm = ALGORITHMS.get(args.algorithm)
-    if args.environment is not None:
-        # @TODO: remove this hack
-        # come on, just refactor whole rl
-        environment_fn = ENVIRONMENTS.get(args.environment)
-        env = environment_fn(**config["env"])
-        config["shared"]["observation_size"] = env.observation_shape[0]
-        config["shared"]["action_size"] = env.action_shape[0]
-        del env
-    algorithm_kwargs = algorithm.prepare_for_trainer(config)
->>>>>>> 70ad767a
+        module = import_module(expdir=args.expdir)  # noqa: F841
 
     redis_server = StrictRedis(port=config.get("redis", {}).get("port", 12000))
     redis_prefix = config.get("redis", {}).get("prefix", "")
 
-    environment_fn = Registry.get_fn("environment", args.environment)
+    environment_fn = ENVIRONMENTS.get(args.environment)
     env = environment_fn(**config["environment"])
     config["environment"] = \
         env.update_environment_config(config["environment"])
     del env
 
-    algorithm = Registry.get_fn("algorithm", args.algorithm)
+    algorithm = ALGORITHMS.get(args.algorithm)
     algorithm_kwargs = algorithm.prepare_for_trainer(config)
 
     trainer = Trainer(
