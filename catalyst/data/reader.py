--- conflicted
+++ resolved
@@ -1,8 +1,4 @@
-<<<<<<< HEAD
-from typing import Callable, Type
-=======
 from typing import Callable, Type, List
->>>>>>> 381fd2be
 
 import numpy as np
 from catalyst.data.functional import read_image
@@ -93,13 +89,8 @@
 
     def __init__(
         self,
-<<<<<<< HEAD
-        row_key: str,
-        dict_key: str,
-=======
         input_key: str,
         output_key: str,
->>>>>>> 381fd2be
         dtype: Type = np.float32,
         default_value: float = None,
         one_hot_classes: int = None
@@ -144,14 +135,10 @@
     """
 
     def __init__(
-<<<<<<< HEAD
-        self, row_key: str, dict_key: str, encode_fn: Callable = lambda x: x
-=======
         self,
         input_key: str,
         output_key: str,
         encode_fn: Callable = lambda x: x
->>>>>>> 381fd2be
     ):
         """
         Args:
