from collections import OrderedDict
from typing import Iterable, Any, Mapping, Dict, List

import torch
from torch import nn
from torch.utils.data import DataLoader, Dataset  # noqa F401
<<<<<<< HEAD
from typing import Iterable, Any, Mapping, Dict, List, Tuple
=======
>>>>>>> 712493d9

from catalyst.dl.registry import \
    MODELS, CRITERIONS, OPTIMIZERS, SCHEDULERS, CALLBACKS
from catalyst.dl import utils
<<<<<<< HEAD
from catalyst.dl.callbacks import Callback  # noqa F401
from catalyst.dl.callbacks import \
    LossCallback, OptimizerCallback, SchedulerCallback, CheckpointCallback
from catalyst.dl.utils import UtilsFactory
from catalyst.utils.misc import merge_dicts

_Model = nn.Module
_Criterion = nn.Module
_Optimizer = optim.Optimizer
# noinspection PyProtectedMember
_Scheduler = optim.lr_scheduler._LRScheduler


class Experiment(ABC):
    """
    Object containing all information required to run the experiment

    Abstract, look for implementations
    """

    @property
    @abstractmethod
    def logdir(self) -> str:
        pass

    @property
    @abstractmethod
    def stages(self) -> Iterable[str]:
        pass

    @abstractmethod
    def get_state_params(self, stage: str) -> Mapping[str, Any]:
        pass

    @abstractmethod
    def get_model(self, stage: str) -> _Model:
        pass

    @abstractmethod
    def get_criterion(self, stage: str) -> _Criterion:
        pass

    @abstractmethod
    def get_optimizer_and_model(self, stage: str,
                                model) -> Tuple[_Optimizer, _Model]:
        pass

    @abstractmethod
    def get_scheduler(self, stage: str, optimizer) -> _Scheduler:
        pass

    def get_model_stuff(self, model, stage: str):
        criterion = self.get_criterion(stage)
        optimizer, model = self.get_optimizer_and_model(stage, model)
        scheduler = self.get_scheduler(stage, optimizer)
        return criterion, optimizer, scheduler, model

    @abstractmethod
    def get_callbacks(self, stage: str) -> "List[Callback]":
        pass

    def get_datasets(
            self,
            stage: str,
            **kwargs,
    ) -> "OrderedDict[str, Dataset]":
        raise NotImplementedError

    @abstractmethod
    def get_loaders(self, stage: str) -> "OrderedDict[str, DataLoader]":
        raise NotImplementedError

    @staticmethod
    def get_transforms(stage: str = None, mode: str = None):
        raise NotImplementedError
=======
from catalyst.dl.callbacks import Callback, LossCallback, OptimizerCallback, \
    SchedulerCallback, CheckpointCallback  # noqa F401
from catalyst.dl.fp16 import Fp16Wrap
from catalyst.dl.utils import UtilsFactory
from catalyst.utils.misc import merge_dicts
from .core import Experiment, _Model, _Criterion, _Optimizer, _Scheduler
>>>>>>> 712493d9


class BaseExperiment(Experiment):
    """
    Super-simple one-staged experiment
        you can use to declare experiment in code
    """

    def __init__(
        self,
        model: _Model,
        loaders: "OrderedDict[str, DataLoader]",
        callbacks: "List[Callback]" = None,
        logdir: str = None,
        stage: str = "train",
        criterion: _Criterion = None,
        optimizer: _Optimizer = None,
        scheduler: _Scheduler = None,
        num_epochs: int = 1,
        valid_loader: str = "valid",
        main_metric: str = "loss",
        minimize_metric: bool = True,
        verbose: bool = False,
        state_kwargs: Dict = None,
        checkpoint_data: Dict = None
    ):
        self._model = model
        self._loaders = loaders
        self._callbacks = callbacks or []

        self._criterion = criterion
        self._optimizer = optimizer
        self._scheduler = scheduler

        self._logdir = logdir
        self._stage = stage
        self._num_epochs = num_epochs
        self._valid_loader = valid_loader
        self._main_metric = main_metric
        self._minimize_metric = minimize_metric
        self._verbose = verbose
        self._additional_state_kwargs = state_kwargs or {}
        self.checkpoint_data = checkpoint_data or {}

    @property
    def logdir(self):
        return self._logdir

    @property
    def stages(self) -> Iterable[str]:
        return [self._stage]

    def get_state_params(self, stage: str) -> Mapping[str, Any]:
        default_params = dict(
            logdir=self.logdir,
            num_epochs=self._num_epochs,
            valid_loader=self._valid_loader,
            main_metric=self._main_metric,
            verbose=self._verbose,
            minimize_metric=self._minimize_metric,
            checkpoint_data=self.checkpoint_data
        )
        state_params = {
            **self._additional_state_kwargs,
            **default_params
        }
        return state_params

    def get_model(self, stage: str) -> _Model:
        return self._model

    def get_criterion(self, stage: str) -> _Criterion:
        return self._criterion

    def get_optimizer_and_model(self, stage: str,
                                model: nn.Module = None) -> Tuple[_Optimizer, _Model]:
        return self._optimizer, model

    def get_scheduler(self, stage: str, optimizer=None) -> _Scheduler:
        return self._scheduler

    def get_callbacks(self, stage: str) -> "List[Callback]":
        return self._callbacks

    def get_loaders(self, stage: str) -> "OrderedDict[str, DataLoader]":
        return self._loaders


class SupervisedExperiment(BaseExperiment):

    def __init__(self, model: _Model,
             loaders: "OrderedDict[str, DataLoader]",
             callbacks: "List[Callback]" = None,
             logdir: str = None,
             stage: str = "train",
             criterion: _Criterion = None,
             optimizer: _Optimizer = None,
             scheduler: _Scheduler = None,
             num_epochs: int = 1,
             valid_loader: str = "valid",
             main_metric: str = "loss",
             minimize_metric: bool = True,
             verbose: bool = False,
             state_kwargs: Dict = None,
             checkpoint_data: Dict = None,
             fp16=False):

        super().__init__(model,
             loaders,
             callbacks,
             logdir,
             stage,
             criterion,
             optimizer,
             scheduler,
             num_epochs,
             valid_loader,
             main_metric,
             minimize_metric,
             verbose,
             state_kwargs,
             checkpoint_data)
        self.fp16 = fp16

    def get_callbacks(self, stage: str) -> "List[Callback]":
        callbacks = self._callbacks
        if not stage.startswith("infer"):
            default_callbacks = [
                (self._criterion, LossCallback),
                (self._optimizer, OptimizerCallback),
                (self._scheduler, SchedulerCallback),
                ("_default_saver", CheckpointCallback),
            ]

            for key, value in default_callbacks:
                is_already_present = any(
                    isinstance(x, value) for x in callbacks)
                if key is not None and not is_already_present:
                    callbacks.append(value())
        return callbacks

    def get_optimizer_and_model(self, stage: str,
            model: nn.Module) -> Tuple[_Optimizer, _Model]:

        optimizer = self._optimizer

        if self.fp16:
            utils.assert_fp16_available()
            from apex import amp

            model, optimizer = amp.initialize(model, optimizer,
                                              opt_level="O1")
        elif torch.cuda.device_count() > 1:
            model = torch.nn.DataParallel(model)

        return optimizer, model


class ConfigExperiment(Experiment):
    STAGE_KEYWORDS = [
        "criterion_params", "optimizer_params", "scheduler_params",
        "data_params", "state_params", "callbacks_params",
    ]

    def __init__(self, config: Dict):
        self._config = config.copy()
        self.__prepare_logdir()

        self._config["stages"]["state_params"] = merge_dicts(
            self._config["stages"].get("state_params", {}).copy(),
            self._config.get("args", {}).copy(),
            {"logdir": self._logdir}
        )
        self.stages_config = self._prepare_stages_config(config["stages"])

    def __prepare_logdir(self):
        EXCLUDE_TAG = "none"

        logdir = self._config.get("args", {}).get("logdir", None)
        baselogdir = self._config.get("args", {}).get("baselogdir", None)

        if logdir is not None and logdir.lower() != EXCLUDE_TAG:
            self._logdir = logdir
        elif baselogdir is not None and baselogdir.lower() != EXCLUDE_TAG:
            logdir_postfix = self._prepare_logdir(self._config)
            self._logdir = f"{baselogdir}/{logdir_postfix}"
        else:
            self._logdir = None

    def _prepare_stages_config(self, stages_config):
        stages_defaults = {}
        stages_config_out = OrderedDict()
        for key in self.STAGE_KEYWORDS:
            stages_defaults[key] = stages_config.get(key, {}).copy()
        for stage in stages_config:
            if stage in self.STAGE_KEYWORDS \
                    or stages_config.get(stage) is None:
                continue
            stages_config_out[stage] = {}
            for key in self.STAGE_KEYWORDS:
                stages_config_out[stage][key] = merge_dicts(
                    stages_defaults.get(key, {}).copy(),
                    stages_config[stage].get(key, {}).copy(),
                )

        return stages_config_out

    @property
    def logdir(self):
        return self._logdir

    def _prepare_logdir(self, config: Dict):
        raise NotImplementedError

    @property
    def stages(self) -> List[str]:
        stages_keys = list(self.stages_config.keys())
        return stages_keys

    def get_state_params(self, stage: str) -> Mapping[str, Any]:
        return self.stages_config[stage].get("state_params", {})

    def _preprocess_model_for_stage(self, stage: str, model: _Model):
        stage_index = self.stages.index(stage)
        if stage_index > 0:
            checkpoint_path = \
                f"{self.logdir}/checkpoints/best.pth"
            checkpoint = UtilsFactory.load_checkpoint(checkpoint_path)
            UtilsFactory.unpack_checkpoint(checkpoint, model=model)
        return model

    def _postprocess_model_for_stage(self, stage: str, model: _Model):
        return model

    def get_model(self, stage: str) -> _Model:
        model_params = self._config["model_params"]
        model = MODELS.get_from_params(**model_params)

        model = self._preprocess_model_for_stage(stage, model)
        model = self._postprocess_model_for_stage(stage, model)
        return model

    @staticmethod
    def _get_criterion(**params):
        key_value_flag = params.pop("_key_value", False)

        if key_value_flag:
            criterion = {}
            for key, params_ in params.items():
                criterion[key] = ConfigExperiment._get_criterion(**params_)
        else:
            criterion = CRITERIONS.get_from_params(**params)
            if criterion is not None and torch.cuda.is_available():
                criterion = criterion.cuda()
        return criterion

    def get_criterion(self, stage: str) -> _Criterion:
        criterion_params = \
            self.stages_config[stage].get("criterion_params", {})
        criterion = self._get_criterion(**criterion_params)
        return criterion

    def _get_optimizer(self, *, model_params, **params):
        key_value_flag = params.pop("_key_value", False)

        if key_value_flag:
            optimizer = {}
            for key, params_ in params.items():
                optimizer[key] = self._get_optimizer(
                    model_params=model_params, **params_)
        else:
            load_from_previous_stage = \
                params.pop("load_from_previous_stage", False)
            optimizer = OPTIMIZERS.get_from_params(
                **params,
                params=model_params
            )

            if load_from_previous_stage:
                checkpoint_path = \
                    f"{self.logdir}/checkpoints/best.pth"
                checkpoint = UtilsFactory.load_checkpoint(checkpoint_path)
                UtilsFactory.unpack_checkpoint(checkpoint, optimizer=optimizer)
                for key, value in params.items():
                    for pg in optimizer.param_groups:
                        pg[key] = value

        return optimizer

    def get_optimizer_and_model(self, stage: str,
                                model: nn.Module) -> [_Optimizer, _Model]:

        model_params = utils.prepare_optimizable_params(model.parameters())
        optimizer_params = \
            self.stages_config[stage].get("optimizer_params", {})

        fp16 = optimizer_params.get("fp16", False)
        fp16_opt_level = optimizer_params.get("fp16_opt_level", "O1")

        # Prevent leaking fp16-related params to optimizer factory
        optimizer_params = dict((k, v) for k, v in optimizer_params.items()
                                if k not in {'fp16', 'fp16_opt_level'})

        optimizer = self._get_optimizer(
            model_params=model_params, **optimizer_params)

        if fp16:
            utils.assert_fp16_available()
            from apex import amp
            if fp16_opt_level not in {"O1", "O2", "O3"}:
                raise ValueError("fp16 mode must be one of O1, O2, O3")

            model, optimizer = amp.initialize(model, optimizer,
                                              opt_level=fp16_opt_level)
        elif torch.cuda.device_count() > 1:
            model = torch.nn.DataParallel(model)

        return optimizer, model

    @staticmethod
    def _get_scheduler(*, optimizer, **params):
        key_value_flag = params.pop("_key_value", False)

        if key_value_flag:
            scheduler = {}
            for key, params_ in params.items():
                scheduler[key] = ConfigExperiment._get_scheduler(
                    optimizer=optimizer, **params_)
        else:
            scheduler = SCHEDULERS.get_from_params(
                **params,
                optimizer=optimizer
            )
        return scheduler

    def get_scheduler(self, stage: str, optimizer) -> _Scheduler:
        scheduler_params = \
            self.stages_config[stage].get("scheduler_params", {})
        scheduler = self._get_scheduler(
            optimizer=optimizer, **scheduler_params)
        return scheduler

    def get_loaders(self, stage: str) -> "OrderedDict[str, DataLoader]":
        data_params = dict(self.stages_config[stage]["data_params"])

        batch_size = data_params.pop("batch_size")
        num_workers = data_params.pop("num_workers")
        drop_last = data_params.pop("drop_last", False)
        per_gpu_batch_size = data_params.pop("per_gpu_batch_size", False)

        if per_gpu_batch_size:
            batch_size *= max(1, torch.cuda.device_count())

        datasets = self.get_datasets(stage=stage, **data_params)

        loaders = OrderedDict()
        for name, ds_ in datasets.items():
            assert isinstance(ds_, (Dataset, dict)), \
                f"{ds_} should be Dataset of Dict"
            loader_params = {
                "batch_size": batch_size,
                "num_workers": num_workers,
                "pin_memory": torch.cuda.is_available(),
                "drop_last": drop_last,
            }
            if isinstance(ds_, Dataset):
                loader_params["dataset"] = ds_
                loader_params["shuffle"] = name.startswith("train")
            elif isinstance(ds_, dict):
                assert "dataset" in ds_, \
                    "You need to specify dataset for dataloader"
                loader_params["shuffle"] = (
                        name.startswith("train")
                        and ds_.get("sampler") is None)
                loader_params = merge_dicts(ds_, loader_params)
            else:
                raise NotImplementedError
            loaders[name] = DataLoader(**loader_params)

        return loaders

    def get_callbacks(self, stage: str) -> "List[Callback]":
        callbacks_params = (
            self.stages_config[stage].get("callbacks_params", {}))

        callbacks = []
        for key, callback_params in callbacks_params.items():
            callback = CALLBACKS.get_from_params(**callback_params)
            callbacks.append(callback)

        return callbacks


__all__ = [
    "Experiment",
    "BaseExperiment",
    "SupervisedExperiment",
    "ConfigExperiment"
]<|MERGE_RESOLUTION|>--- conflicted
+++ resolved
@@ -1,101 +1,18 @@
+from typing import Iterable, Any, Mapping, Dict, List, Tuple
 from collections import OrderedDict
-from typing import Iterable, Any, Mapping, Dict, List
 
 import torch
 from torch import nn
 from torch.utils.data import DataLoader, Dataset  # noqa F401
-<<<<<<< HEAD
-from typing import Iterable, Any, Mapping, Dict, List, Tuple
-=======
->>>>>>> 712493d9
 
 from catalyst.dl.registry import \
     MODELS, CRITERIONS, OPTIMIZERS, SCHEDULERS, CALLBACKS
 from catalyst.dl import utils
-<<<<<<< HEAD
-from catalyst.dl.callbacks import Callback  # noqa F401
-from catalyst.dl.callbacks import \
-    LossCallback, OptimizerCallback, SchedulerCallback, CheckpointCallback
-from catalyst.dl.utils import UtilsFactory
-from catalyst.utils.misc import merge_dicts
-
-_Model = nn.Module
-_Criterion = nn.Module
-_Optimizer = optim.Optimizer
-# noinspection PyProtectedMember
-_Scheduler = optim.lr_scheduler._LRScheduler
-
-
-class Experiment(ABC):
-    """
-    Object containing all information required to run the experiment
-
-    Abstract, look for implementations
-    """
-
-    @property
-    @abstractmethod
-    def logdir(self) -> str:
-        pass
-
-    @property
-    @abstractmethod
-    def stages(self) -> Iterable[str]:
-        pass
-
-    @abstractmethod
-    def get_state_params(self, stage: str) -> Mapping[str, Any]:
-        pass
-
-    @abstractmethod
-    def get_model(self, stage: str) -> _Model:
-        pass
-
-    @abstractmethod
-    def get_criterion(self, stage: str) -> _Criterion:
-        pass
-
-    @abstractmethod
-    def get_optimizer_and_model(self, stage: str,
-                                model) -> Tuple[_Optimizer, _Model]:
-        pass
-
-    @abstractmethod
-    def get_scheduler(self, stage: str, optimizer) -> _Scheduler:
-        pass
-
-    def get_model_stuff(self, model, stage: str):
-        criterion = self.get_criterion(stage)
-        optimizer, model = self.get_optimizer_and_model(stage, model)
-        scheduler = self.get_scheduler(stage, optimizer)
-        return criterion, optimizer, scheduler, model
-
-    @abstractmethod
-    def get_callbacks(self, stage: str) -> "List[Callback]":
-        pass
-
-    def get_datasets(
-            self,
-            stage: str,
-            **kwargs,
-    ) -> "OrderedDict[str, Dataset]":
-        raise NotImplementedError
-
-    @abstractmethod
-    def get_loaders(self, stage: str) -> "OrderedDict[str, DataLoader]":
-        raise NotImplementedError
-
-    @staticmethod
-    def get_transforms(stage: str = None, mode: str = None):
-        raise NotImplementedError
-=======
 from catalyst.dl.callbacks import Callback, LossCallback, OptimizerCallback, \
     SchedulerCallback, CheckpointCallback  # noqa F401
-from catalyst.dl.fp16 import Fp16Wrap
 from catalyst.dl.utils import UtilsFactory
 from catalyst.utils.misc import merge_dicts
 from .core import Experiment, _Model, _Criterion, _Optimizer, _Scheduler
->>>>>>> 712493d9
 
 
 class BaseExperiment(Experiment):
@@ -120,7 +37,8 @@
         minimize_metric: bool = True,
         verbose: bool = False,
         state_kwargs: Dict = None,
-        checkpoint_data: Dict = None
+        checkpoint_data: Dict = None,
+        fp16: bool = False
     ):
         self._model = model
         self._loaders = loaders
@@ -139,6 +57,7 @@
         self._verbose = verbose
         self._additional_state_kwargs = state_kwargs or {}
         self.checkpoint_data = checkpoint_data or {}
+        self.fp16 = fp16
 
     @property
     def logdir(self):
@@ -170,9 +89,24 @@
     def get_criterion(self, stage: str) -> _Criterion:
         return self._criterion
 
-    def get_optimizer_and_model(self, stage: str,
-                                model: nn.Module = None) -> Tuple[_Optimizer, _Model]:
-        return self._optimizer, model
+    def get_optimizer_and_model(
+        self,
+        stage: str,
+        model: nn.Module
+    ) -> Tuple[_Optimizer, _Model]:
+
+        optimizer = self._optimizer
+
+        if self.fp16:
+            utils.assert_fp16_available()
+            from apex import amp
+
+            model, optimizer = amp.initialize(
+                model, optimizer, opt_level="O1")
+        elif torch.cuda.device_count() > 1:
+            model = torch.nn.DataParallel(model)
+
+        return optimizer, model
 
     def get_scheduler(self, stage: str, optimizer=None) -> _Scheduler:
         return self._scheduler
@@ -185,40 +119,6 @@
 
 
 class SupervisedExperiment(BaseExperiment):
-
-    def __init__(self, model: _Model,
-             loaders: "OrderedDict[str, DataLoader]",
-             callbacks: "List[Callback]" = None,
-             logdir: str = None,
-             stage: str = "train",
-             criterion: _Criterion = None,
-             optimizer: _Optimizer = None,
-             scheduler: _Scheduler = None,
-             num_epochs: int = 1,
-             valid_loader: str = "valid",
-             main_metric: str = "loss",
-             minimize_metric: bool = True,
-             verbose: bool = False,
-             state_kwargs: Dict = None,
-             checkpoint_data: Dict = None,
-             fp16=False):
-
-        super().__init__(model,
-             loaders,
-             callbacks,
-             logdir,
-             stage,
-             criterion,
-             optimizer,
-             scheduler,
-             num_epochs,
-             valid_loader,
-             main_metric,
-             minimize_metric,
-             verbose,
-             state_kwargs,
-             checkpoint_data)
-        self.fp16 = fp16
 
     def get_callbacks(self, stage: str) -> "List[Callback]":
         callbacks = self._callbacks
@@ -236,22 +136,6 @@
                 if key is not None and not is_already_present:
                     callbacks.append(value())
         return callbacks
-
-    def get_optimizer_and_model(self, stage: str,
-            model: nn.Module) -> Tuple[_Optimizer, _Model]:
-
-        optimizer = self._optimizer
-
-        if self.fp16:
-            utils.assert_fp16_available()
-            from apex import amp
-
-            model, optimizer = amp.initialize(model, optimizer,
-                                              opt_level="O1")
-        elif torch.cuda.device_count() > 1:
-            model = torch.nn.DataParallel(model)
-
-        return optimizer, model
 
 
 class ConfigExperiment(Experiment):
@@ -385,19 +269,18 @@
 
         return optimizer
 
-    def get_optimizer_and_model(self, stage: str,
-                                model: nn.Module) -> [_Optimizer, _Model]:
+    def get_optimizer_and_model(
+        self,
+        stage: str,
+        model: nn.Module
+    ) -> [_Optimizer, _Model]:
 
         model_params = utils.prepare_optimizable_params(model.parameters())
         optimizer_params = \
             self.stages_config[stage].get("optimizer_params", {})
 
-        fp16 = optimizer_params.get("fp16", False)
-        fp16_opt_level = optimizer_params.get("fp16_opt_level", "O1")
-
-        # Prevent leaking fp16-related params to optimizer factory
-        optimizer_params = dict((k, v) for k, v in optimizer_params.items()
-                                if k not in {'fp16', 'fp16_opt_level'})
+        fp16 = optimizer_params.pop("fp16", False)
+        fp16_opt_level = optimizer_params.pop("fp16_opt_level", "O1")
 
         optimizer = self._get_optimizer(
             model_params=model_params, **optimizer_params)
@@ -408,8 +291,8 @@
             if fp16_opt_level not in {"O1", "O2", "O3"}:
                 raise ValueError("fp16 mode must be one of O1, O2, O3")
 
-            model, optimizer = amp.initialize(model, optimizer,
-                                              opt_level=fp16_opt_level)
+            model, optimizer = amp.initialize(
+                model, optimizer, opt_level=fp16_opt_level)
         elif torch.cuda.device_count() > 1:
             model = torch.nn.DataParallel(model)
 
@@ -468,8 +351,8 @@
                 assert "dataset" in ds_, \
                     "You need to specify dataset for dataloader"
                 loader_params["shuffle"] = (
-                        name.startswith("train")
-                        and ds_.get("sampler") is None)
+                    name.startswith("train")
+                    and ds_.get("sampler") is None)
                 loader_params = merge_dicts(ds_, loader_params)
             else:
                 raise NotImplementedError
